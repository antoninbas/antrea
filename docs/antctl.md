# Antctl

Antctl is the command-line tool for Antrea. At the moment, antctl supports
running in two different modes:
 * "controller mode": when run out-of-cluster or from within the Antrea
 Controller Pod, antctl can connect to the Antrea Controller and query
 information from it (e.g. the set of computed NetworkPolicies).
 * "agent mode": when run from within an Antrea Agent Pod, antctl can connect to
 the Antrea Agent and query information local to that Agent (e.g. the set of
 computed NetworkPolicies received by that Agent from the Antrea Controller, as
 opposed to the entire set of computed policies).

## Table of Contents

<!-- toc -->
- [Installation](#installation)
- [Usage](#usage)
  - [Showing or changing log verbosity level](#showing-or-changing-log-verbosity-level)
  - [Collecting support information](#collecting-support-information)
  - [controllerinfo and agentinfo commands](#controllerinfo-and-agentinfo-commands)
  - [NetworkPolicy commands](#networkpolicy-commands)
    - [Mapping endpoints to NetworkPolicies](#mapping-endpoints-to-networkpolicies)
  - [Dumping Pod network interface information](#dumping-pod-network-interface-information)
  - [Dumping OVS flows](#dumping-ovs-flows)
  - [OVS packet tracing](#ovs-packet-tracing)
  - [Traceflow](#traceflow)
  - [Antctl Proxy](#antctl-proxy)
<!-- /toc -->

## Installation

The antctl binary is included in the Antrea Docker image
(`antrea/antrea-ubuntu`) which means that there is no need to install anything
to connect to the Antrea Agent. Simply exec into the antrea-agent container for
the appropriate antrea-agent Pod and run `antctl`:

```bash
kubectl exec -it <antrea-agent Pod name> -n kube-system -c antrea-agent bash
> antctl help
```

Starting with Antrea release v0.5.0, we publish the antctl binaries for
different OS / CPU Architecture combinations. Head to the [releases
page](https://github.com/vmware-tanzu/antrea/releases) and download the
appropriate one for your machine. For example:

On Mac & Linux:

```bash
curl -Lo ./antctl "https://github.com/vmware-tanzu/antrea/releases/download/v0.8.2/antctl-$(uname)-x86_64"
chmod +x ./antctl
mv ./antctl /some-dir-in-your-PATH/antctl
antctl version
```

For Linux, we also publish binaries for Arm-based systems.

On Windows, using PowerShell:

```powershell
Invoke-WebRequest -Uri https://github.com/vmware-tanzu/antrea/releases/download/v0.8.2/antctl-windows-x86_64.exe -Outfile antctl.exe
Move-Item .\antctl.exe c:\some-dir-in-your-PATH\antctl.exe
antctl version
```

## Usage

To see the list of available commands and options, run `antctl help`. The list
will be different based on whether you are connecting to the Antrea Controller
or Agent.

When running out-of-cluster ("controller mode" only), antctl will look for your
kubeconfig file at `$HOME/.kube/config` by default. You can select a different
one by setting the `KUBECONFIG` environment variable or with `--kubeconfig`
(the latter taking precedence over the former).

The following sub-sections introduce a few commands which are useful for
troubleshooting the Antrea system.

### Showing or changing log verbosity level
Starting from version 0.10.0, Antrea supports showing or changing the log
verbosity level of Antrea Controller or Agent using the `antctl log-level`
command. The command can only run locally inside the `antrea-controller` or
`antrea-agent` container.

The following command prints the current log verbosity level:

```bash
antctl log-level
```

This command updates the log verbosity level (the `level` argument must be an
integer):

```bash
antctl log-level <level>
```

### Collecting support information

Starting with version 0.7.0, Antrea supports the `antctl supportbundle` command,
which can collect information from the cluster, the Antrea Controller and all
Antrea agents. This information is useful when trying to troubleshoot issues in
Kubernetes clusters using Antrea. In particular, when running the command
out-of-cluster, all the information can be collected under one single directory,
which you can upload and share when reporting issues on Github. Simply run the
command as follows:

```bash
antctl supportbundle [-d <TARGET_DIR>]
```

If you omit to provide a directory, antctl will create one in the current
working directory, using the current timestamp as a suffix. The command also
provides additional flags to filter the results: run `antctl supportbundle
--help` for the full list.

The collected support bundle will include the following (more information may be
included over time):
 * cluster information: description of the different K8s resources in the
   cluster (Nodes, Deployments, etc.).
 * Antrea Controller information: all the available logs (contents will vary
   based on the verbosity selected when running the controller) and state stored
   at the controller (e.g. computed NetworkPolicy objects).
 * Antrea Agent information: all the available logs from the agent and the OVS
   daemons, network configuration of the Node (e.g. routes, iptables rules, OVS
   flows) and state stored at the agent (e.g. computed NetworkPolicy objects
   received from the controller).

**Be aware that the generated support bundle includes a lot of information,
  including logs, so please review the contents of the directory before sharing
  it on Github and ensure that you do not share anything sensitive.**

The `antctl supportbundle` command can also be run inside a Controller or Agent
Pod, in which case only local information will be collected.

### controllerinfo and agentinfo commands

`antctl` controller command `get controllerinfo` (or `get ci`) and agent command
`get agentinfo` (or `get ai`) print the runtime information of
`antrea-controller` and `antrea-agent` respectively.

```bash
antctl get controllerinfo
antctl get agentinfo
```

### NetworkPolicy commands

Both Antrea Controller and Agent support querying NetworkPolicy objects.
- `antctl` `get networkpolicy` (or `get netpol`) command can print all
NetworkPolicies, a specified NetworkPolicy, or NetworkPolicies in a specified
Namespace.
- `get appliedtogroup` (or `get atg`) command can print all NetworkPolicy
AppliedToGroups (AppliedToGroup includes the Pods to which a NetworkPolicy is
applied), or a specified AppliedToGroup.
- `get addressgroup` (or `get ag`) command can print all NetworkPolicy
AddressGroups (AddressGroup defines source or destination addresses of
NetworkPolicy rules), or a specified AddressGroup.

Using the `json` or `yaml` antctl output format can print more information of
NetworkPolicy, AppliedToGroup, and AddressGroup, than using the default `table`
output format.

```bash
antctl get networkpolicy [name] [-n namespace] [-o yaml]
antctl get appliedtogroup [name] [-o yaml]
antctl get addressgroup [name] [-o yaml]
```

Antrea Agent additionally supports printing NetworkPolicies applied to a
specified local Pod using this `antctl` command:

```bash
antctl get networkpolicy -p pod -n namespace
```

#### Mapping endpoints to NetworkPolicies

`antctl` supports mapping a specific Pod to the NetworkPolicies which "select"
this Pod, either because they apply to the Pod directly or because one of their
policy rules selects the Pod.

```bash
antctl query endpoint -p pod [-n namespace]
```

If no Namespace is provided with `-n`, the command will default to the "default"
Namespace.

This command only works in "controller mode" and **as of now it can only be run
from inside the Antrea Controller Pod, and not from out-of-cluster**.

### Dumping Pod network interface information

`antctl` agent command `get podinterface` (or `get pi`) can dump network
interface information of all local Pods, or a specified local Pod, or local Pods
in the specified Namespace, or local Pods matching the specified Pod name.

```bash
antctl get podinterface [name] [-n namespace]
```

### Dumping OVS flows

Starting from version 0.6.0, Antrea Agent supports dumping Antrea OVS flows. The
`antctl` `get ovsflows` (or `get of`) command can dump all OVS flows, flows
added for a specified Pod, or flows added to realize a specified NetworkPolicy,
or flows in a specified OVS flow table.

```bash
antctl get ovsflows
antctl get ovsflows -p pod -n namespace
antctl get ovsflows --networkpolicy networkpolicy -n namespace
antctl get ovsflows -T table
```

An OVS flow table can be specified using the table name or the table number.
`antctl get ovsflow --help` lists all Antrea flow tables. For more information
about Antrea OVS pipeline and flows, please refer to the [OVS pipeline doc](design/ovs-pipeline.md).

Example outputs of dumping Pod and NetworkPolicy OVS flows:

```bash
# Dump OVS flows of Pod "coredns-6955765f44-zcbwj"
$ antctl get of -p coredns-6955765f44-zcbwj -n kube-system
FLOW
table=classification, n_packets=513122, n_bytes=42615080, priority=190,in_port="coredns--d0c58e" actions=load:0x2->NXM_NX_REG0[0..15],resubmit(,10)
table=10, n_packets=513122, n_bytes=42615080, priority=200,ip,in_port="coredns--d0c58e",dl_src=52:bd:c6:e0:eb:c1,nw_src=172.100.1.7 actions=resubmit(,30)
table=10, n_packets=0, n_bytes=0, priority=200,arp,in_port="coredns--d0c58e",arp_spa=172.100.1.7,arp_sha=52:bd:c6:e0:eb:c1 actions=resubmit(,20)
table=80, n_packets=556468, n_bytes=166477824, priority=200,dl_dst=52:bd:c6:e0:eb:c1 actions=load:0x5->NXM_NX_REG1[],load:0x1->NXM_NX_REG0[16],resubmit(,90)
table=70, n_packets=0, n_bytes=0, priority=200,ip,dl_dst=aa:bb:cc:dd:ee:ff,nw_dst=172.100.1.7 actions=set_field:62:39:b4:e8:05:76->eth_src,set_field:52:bd:c6:e0:eb:c1->eth_dst,dec_ttl,resubmit(,80)

# Get NetworkPolicies applied to Pod "coredns-6955765f44-zcbwj"
$ antctl get netpol -p coredns-6955765f44-zcbwj -n kube-system
NAMESPACE   NAME     APPLIED-TO                           RULES
kube-system kube-dns 160ea6d7-0234-5d1d-8ea0-b703d0aa3b46 1

# Dump OVS flows of NetworkPolicy "kube-dns"
$ antctl get of --networkpolicy kube-dns -n kube-system
FLOW
table=90, n_packets=0, n_bytes=0, priority=190,conj_id=1,ip actions=resubmit(,105)
table=90, n_packets=0, n_bytes=0, priority=200,ip actions=conjunction(1,1/3)
table=90, n_packets=0, n_bytes=0, priority=200,ip,reg1=0x5 actions=conjunction(2,2/3),conjunction(1,2/3)
table=90, n_packets=0, n_bytes=0, priority=200,udp,tp_dst=53 actions=conjunction(1,3/3)
table=90, n_packets=0, n_bytes=0, priority=200,tcp,tp_dst=53 actions=conjunction(1,3/3)
table=90, n_packets=0, n_bytes=0, priority=200,tcp,tp_dst=9153 actions=conjunction(1,3/3)
table=100, n_packets=0, n_bytes=0, priority=200,ip,reg1=0x5 actions=drop
```

### OVS packet tracing

Starting from version 0.7.0, Antrea Agent supports tracing the OVS flows that a
specified packet traverses, leveraging the [OVS packet tracing tool](http://docs.openvswitch.org/en/latest/topics/tracing).

`antctl trace-packet` command starts a packet tracing operation.
`antctl help trace-packet` shows the usage of the command. This section lists a
few trace-packet command examples.

```bash
# Trace an IP packet between two Pods
antctl trace-packet -S ns1/pod1 -D ns2/pod2
# Trace a Service request from a local Pod
antctl trace-packet -S ns1/pod1 -D ns2/srv2 -f "tcp,tcp_dst=80"
# Trace the Service reply packet (assuming "ns2/pod2" is the Service backend Pod)
antctl trace-packet -D ns1/pod1 -S ns2/pod2 -f "tcp,tcp_src=80"
# Trace an IP packet from a Pod to gateway port
antctl trace-packet -S ns1/pod1 -D antrea-gw0
# Trace a UDP packet from a Pod to an IP address
antctl trace-packet -S ns1/pod1 -D 10.1.2.3 -f udp,udp_dst=1234
# Trace a UDP packet from an IP address to a Pod
antctl trace-packet -D ns1/pod1 -S 10.1.2.3 -f udp,udp_src=1234
# Trace an ARP request from a local Pod
antctl trace-packet -p ns1/pod1 -f arp,arp_spa=10.1.2.3,arp_sha=00:11:22:33:44:55,arp_tpa=10.1.2.1,dl_dst=ff:ff:ff:ff:ff:ff
```

Example outputs of tracing a UDP (DNS request) packet from a remote Pod to a
local (coredns) Pod:

```bash
$ antctl trace-packet -S default/web-client -D kube-system/coredns-6955765f44-zcbwj -f udp,udp_dst=53
result: |
  Flow: udp,in_port=1,vlan_tci=0x0000,dl_src=aa:bb:cc:dd:ee:ff,dl_dst=aa:bb:cc:dd:ee:ff,nw_src=172.100.2.11,nw_dst=172.100.1.7,nw_tos=0,nw_ecn=0,nw_ttl=64,tp_src=0,tp_dst=53

  bridge("br-int")
  ----------------
   0. in_port=1, priority 200, cookie 0x5e000000000000
      load:0->NXM_NX_REG0[0..15]
      resubmit(,30)
  30. ip, priority 200, cookie 0x5e000000000000
      ct(table=31,zone=65520)
      drop
       -> A clone of the packet is forked to recirculate. The forked pipeline will be resumed at table 31.
       -> Sets the packet to an untracked state, and clears all the conntrack fields.

  Final flow: unchanged
  Megaflow: recirc_id=0,eth,udp,in_port=1,nw_frag=no,tp_src=0x0/0xfc00
  Datapath actions: ct(zone=65520),recirc(0x53)

  ===============================================================================
  recirc(0x53) - resume conntrack with default ct_state=trk|new (use --ct-next to customize)
  ===============================================================================

  Flow: recirc_id=0x53,ct_state=new|trk,ct_zone=65520,eth,udp,in_port=1,vlan_tci=0x0000,dl_src=aa:bb:cc:dd:ee:ff,dl_dst=aa:bb:cc:dd:ee:ff,nw_src=172.100.2.11,nw_dst=172.100.1.7,nw_tos=0,nw_ecn=0,nw_ttl=64,tp_src=0,tp_dst=53

  bridge("br-int")
  ----------------
      thaw
          Resuming from table 31
  31. priority 0, cookie 0x5e000000000000
      resubmit(,40)
  40. priority 0, cookie 0x5e000000000000
      resubmit(,50)
  50. priority 0, cookie 0x5e000000000000
      resubmit(,60)
  60. priority 0, cookie 0x5e000000000000
      resubmit(,70)
  70. ip,dl_dst=aa:bb:cc:dd:ee:ff,nw_dst=172.100.1.7, priority 200, cookie 0x5e030000000000
      set_field:62:39:b4:e8:05:76->eth_src
      set_field:52:bd:c6:e0:eb:c1->eth_dst
      dec_ttl
      resubmit(,80)
  80. dl_dst=52:bd:c6:e0:eb:c1, priority 200, cookie 0x5e030000000000
      load:0x5->NXM_NX_REG1[]
      load:0x1->NXM_NX_REG0[16]
      resubmit(,90)
  90. conj_id=2,ip, priority 190, cookie 0x5e050000000000
      resubmit(,105)
  105. ct_state=+new+trk,ip, priority 190, cookie 0x5e000000000000
      ct(commit,table=110,zone=65520)
      drop
       -> A clone of the packet is forked to recirculate. The forked pipeline will be resumed at table 110.
       -> Sets the packet to an untracked state, and clears all the conntrack fields.

  Final flow: recirc_id=0x53,eth,udp,reg0=0x10000,reg1=0x5,in_port=1,vlan_tci=0x0000,dl_src=62:39:b4:e8:05:76,dl_dst=52:bd:c6:e0:eb:c1,nw_src=172.100.2.11,nw_dst=172.100.1.7,nw_tos=0,nw_ecn=0,nw_ttl=63,tp_src=0,tp_dst=53
  Megaflow: recirc_id=0x53,ct_state=+new-est-inv+trk,ct_mark=0,eth,udp,in_port=1,dl_src=aa:bb:cc:dd:ee:ff,dl_dst=aa:bb:cc:dd:ee:ff,nw_src=192.0.0.0/2,nw_dst=172.100.1.7,nw_ttl=64,nw_frag=no,tp_dst=53
  Datapath actions: set(eth(src=62:39:b4:e8:05:76,dst=52:bd:c6:e0:eb:c1)),set(ipv4(ttl=63)),ct(commit,zone=65520),recirc(0x54)

  ===============================================================================
  recirc(0x54) - resume conntrack with default ct_state=trk|new (use --ct-next to customize)
  ===============================================================================

  Flow: recirc_id=0x54,ct_state=new|trk,ct_zone=65520,eth,udp,reg0=0x10000,reg1=0x5,in_port=1,vlan_tci=0x0000,dl_src=62:39:b4:e8:05:76,dl_dst=52:bd:c6:e0:eb:c1,nw_src=172.100.2.11,nw_dst=172.100.1.7,nw_tos=0,nw_ecn=0,nw_ttl=63,tp_src=0,tp_dst=53

  bridge("br-int")
  ----------------
      thaw
          Resuming from table 110
  110. ip,reg0=0x10000/0x10000, priority 200, cookie 0x5e000000000000
      output:NXM_NX_REG1[]
       -> output port is 5

  Final flow: unchanged
  Megaflow: recirc_id=0x54,eth,ip,in_port=1,nw_frag=no
  Datapath actions: 3
```

### Traceflow

`antctl traceflow` command is used to start a traceflow and retrieve its result. After the
result is collected, the traceflow will be deleted. Users can also create a traceflow with
`kubectl`, but `antctl traceflow` offers a simpler approach.

The required options for this command
are `source` and `destination`, which consist of namespace and pod, service or IP. The command supports
yaml and json output. If users want a non blocking operation, an option: `--wait=false` can
be added to start the traceflow without waiting for result. Then, the deletion operation
will not be conducted. Besides, users can specify header protocol (ICMP, TCP and UDP),
source/destination ports and TCP flags.

<<<<<<< HEAD
e.g.
=======
For example:
>>>>>>> 96fc15cb

```bash
$ antctl traceflow -S busybox0 -D busybox1
name: default-busybox0-to-default-busybox1-fpllngzi
phase: Succeeded
source: default/busybox0
destination: default/busybox1
results:
- node: antrea-linux-testbed7-1
  timestamp: 1596435607
  observations:
  - component: SpoofGuard
    action: Forwarded
  - component: Forwarding
    componentInfo: Output
    action: Delivered
```

### Antctl Proxy

Antctl can run as a reverse proxy for the Antrea API (Controller or arbitrary
Agent). Usage is very similar to `kubectl proxy` and the implementation is
essentially the same.

To run a reverse proxy for the Antrea Controller API, use:

```bash
$ antctl proxy --controller
````

To run a reverse proxy for the Antrea Agent API for the antrea-agent Pod running
on Node <TARGET_NODE>, use:

```bash
$ antctl proxy --agent-node
```

You can then access the API at `127.0.0.1:8001`. To implement this
functionality, antctl retrieves the Node IP address and API server port for the
Antrea Controller or for the specified Agent from the K8s API, and it proxies
all the requests received on `127.0.0.1:8001` directly to that IP / port. One
thing to keep in mind is that the TLS connection between the proxy and the
Antrea Agent or Controller will not be secure (no certificate verification), and
the proxy should be used for debugging only.

To see the full list of supported options, run `antctl proxy --help`.

This feature is useful if one wants to use the Go
[pprof](https://golang.org/pkg/net/http/pprof/) tool to collect runtime
profiling data about the Antrea components. Please refer to this
[document](troubleshooting.md#profiling-antrea-components) for more information.<|MERGE_RESOLUTION|>--- conflicted
+++ resolved
@@ -368,11 +368,7 @@
 will not be conducted. Besides, users can specify header protocol (ICMP, TCP and UDP),
 source/destination ports and TCP flags.
 
-<<<<<<< HEAD
-e.g.
-=======
 For example:
->>>>>>> 96fc15cb
 
 ```bash
 $ antctl traceflow -S busybox0 -D busybox1
