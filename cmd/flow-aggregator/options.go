--- conflicted
+++ resolved
@@ -32,12 +32,8 @@
 	defaultExternalFlowCollectorTransport = "tcp"
 	defaultExternalFlowCollectorPort      = "4739"
 	defaultFlowExportInterval             = 60 * time.Second
-<<<<<<< HEAD
-	defaultAggregatorTransportProtocol    = flowaggregator.AggregatorTransportProtocolTCP
-=======
 	defaultAggregatorTransportProtocol    = flowaggregator.AggregatorTransportProtocolTLS
 	defaultFlowAggregatorAddress          = "flow-aggregator.flow-aggregator.svc"
->>>>>>> 8290759a
 )
 
 type Options struct {
@@ -111,14 +107,11 @@
 			return err
 		}
 		o.aggregatorTransportProtocol = transportProtocol
-<<<<<<< HEAD
-=======
 	}
 	if o.config.flowAggregatorAddress == "" {
 		o.flowAggregatorAddress = defaultFlowAggregatorAddress
 	} else {
 		o.flowAggregatorAddress = o.config.flowAggregatorAddress
->>>>>>> 8290759a
 	}
 	return nil
 }
